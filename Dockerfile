--- conflicted
+++ resolved
@@ -64,13 +64,8 @@
     apt-get clean && \
     rm -rf /tmp/* /var/lib/apt/lists/* /var/tmp/ && \
     adduser --system --no-create-home --uid 1000 --group --home /authentik authentik && \
-<<<<<<< HEAD
-    mkdir /backups /certs && \
-    chown authentik:authentik /backups /certs
-=======
     mkdir -p /backups /certs /media && \
     chown authentik:authentik /backups /certs /media
->>>>>>> 5e9166f8
 
 COPY ./authentik/ /authentik
 COPY ./pyproject.toml /
