--- conflicted
+++ resolved
@@ -1,14 +1,11 @@
 package pkg
 
-<<<<<<< HEAD
-const VERSION = "2021.5.1-rc8"
-=======
 import (
 	"fmt"
 	"os"
 )
 
-const VERSION = "2021.5.1-rc7"
+const VERSION = "2021.5.1-rc8"
 
 func BUILD() string {
 	return os.Getenv("GIT_BUILD_HASH")
@@ -16,5 +13,4 @@
 
 func UserAgent() string {
 	return fmt.Sprintf("authentik-outpost@%s (%s)", VERSION, BUILD())
-}
->>>>>>> dc942b2f
+}