--- conflicted
+++ resolved
@@ -50,17 +50,10 @@
     return html`
         <ak-text-input
             name="name"
-<<<<<<< HEAD
-            placeholder=${msg("Provider name")}
-            value=${ifDefined(provider.name)}
-            label=${msg("Name")}
-            .errorMessages=${errors.name}
-=======
             placeholder=${msg("Provider name...")}
             value=${ifDefined(provider?.name)}
             label=${msg("Provider Name")}
             .errorMessages=${errors?.name}
->>>>>>> e85db7e8
             required
             help=${msg("Method's display Name.")}
         ></ak-text-input>
@@ -149,13 +142,9 @@
                     .errorMessages=${errors.certificate}
                 >
                     <ak-crypto-certificate-search
-<<<<<<< HEAD
-                        certificate=${ifDefined(provider.certificate ?? nothing)}
-=======
                         label=${msg("Certificate")}
                         placeholder=${msg("Select a certificate...")}
                         certificate=${ifDefined(provider?.certificate ?? nothing)}
->>>>>>> e85db7e8
                         name="certificate"
                     >
                     </ak-crypto-certificate-search>
