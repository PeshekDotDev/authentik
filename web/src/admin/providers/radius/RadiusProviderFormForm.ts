import "#admin/common/ak-flow-search/ak-branded-flow-search";
import "#admin/common/ak-flow-search/ak-flow-search";
import "#components/ak-hidden-text-input";
import "#components/ak-text-input";
import "#elements/forms/FormGroup";
import "#elements/forms/HorizontalFormElement";
import "#elements/forms/SearchSelect/index";

import { propertyMappingsProvider, propertyMappingsSelector } from "./RadiusProviderFormHelpers.js";

import { ascii_letters, digits, randomString } from "#common/utils";

import {
    CurrentBrand,
    FlowsInstancesListDesignationEnum,
    RadiusProvider,
    ValidationError,
} from "@goauthentik/api";

import { msg } from "@lit/localize";
import { html } from "lit";
import { ifDefined } from "lit/directives/if-defined.js";

const mfaSupportHelp = msg(
    "When enabled, code-based multi-factor authentication can be used by appending a semicolon and the TOTP code to the password. This should only be enabled if all users that will bind to this provider have a TOTP device configured, as otherwise a password may incorrectly be rejected if it contains a semicolon.",
);

const clientNetworksHelp = msg(
    "List of CIDRs (comma-seperated) that clients can connect from. A more specific CIDR will match before a looser one. Clients connecting from a non-specified CIDR will be dropped.",
);

// All Provider objects have an Authorization flow, but not all providers have an Authentication
// flow. Radius needs only one field, but it is not the Authorization field, it is an
// Authentication field. So, yeah, we're using the authorization field to store the
// authentication information, which is why the ak-branded-flow-search call down there looks so
// weird-- we're looking up Authentication flows, but we're storing them in the Authorization
// field of the target Provider.

export function renderForm(
    provider: Partial<RadiusProvider> = {},
    errors: ValidationError = {},
    brand?: CurrentBrand,
) {
    return html`
        <ak-text-input
            name="name"
<<<<<<< HEAD
            label=${msg("Name")}
            value=${ifDefined(provider.name)}
            .errorMessages=${errors.name}
=======
            label=${msg("Provider Name")}
            placeholder=${msg("Provider name...")}
            value=${ifDefined(provider?.name)}
            .errorMessages=${errors?.name}
>>>>>>> e85db7e8
            required
        >
        </ak-text-input>

        <ak-form-element-horizontal
            label=${msg("Authentication flow")}
            required
            name="authorizationFlow"
            .errorMessages=${errors.authorizationFlow}
        >
            <ak-branded-flow-search
                label=${msg("Authentication flow")}
                placeholder=${msg("Select an authentication flow...")}
                flowType=${FlowsInstancesListDesignationEnum.Authentication}
                .currentFlow=${provider.authorizationFlow}
                .brandFlow=${brand?.flowAuthentication}
                required
            ></ak-branded-flow-search>
            <p class="pf-c-form__helper-text">${msg("Flow used for users to authenticate.")}</p>
        </ak-form-element-horizontal>

        <ak-switch-input
            name="mfaSupport"
            label=${msg("Code-based MFA Support")}
            ?checked=${provider.mfaSupport ?? true}
            help=${mfaSupportHelp}
        >
        </ak-switch-input>

        <ak-form-group open label="${msg("Protocol settings")}">
            <div class="pf-c-form">
                <ak-hidden-text-input
                    name="sharedSecret"
                    label=${msg("Shared secret")}
                    .errorMessages=${errors.sharedSecret}
                    value=${provider.sharedSecret ?? randomString(128, ascii_letters + digits)}
                    required
                    input-hint="code"
                ></ak-hidden-text-input>
                <ak-text-input
                    name="clientNetworks"
                    label=${msg("Client Networks")}
                    value=${provider.clientNetworks ?? "0.0.0.0/0, ::/0"}
                    .errorMessages=${errors.clientNetworks}
                    required
                    help=${clientNetworksHelp}
                    input-hint="code"
                ></ak-text-input>
                <ak-form-element-horizontal
                    label=${msg("Property mappings")}
                    name="propertyMappings"
                >
                    <ak-dual-select-dynamic-selected
                        .provider=${propertyMappingsProvider}
                        .selector=${propertyMappingsSelector(provider.propertyMappings)}
                        available-label=${msg("Available Property Mappings")}
                        selected-label=${msg("Selected Property Mappings")}
                    ></ak-dual-select-dynamic-selected>
                </ak-form-element-horizontal>
            </div>
        </ak-form-group>
        <ak-form-group label="${msg("Advanced flow settings")}">
            <div class="pf-c-form">
                <ak-form-element-horizontal
                    label=${msg("Invalidation flow")}
                    name="invalidationFlow"
                    required
                >
                    <ak-flow-search
                        label=${msg("Invalidation flow")}
                        placeholder=${msg("Select an invalidation flow...")}
                        flowType=${FlowsInstancesListDesignationEnum.Invalidation}
                        .currentFlow=${provider.invalidationFlow}
                        .errorMessages=${errors.invalidationFlow}
                        defaultFlowSlug="default-invalidation-flow"
                        required
                    ></ak-flow-search>
                    <p class="pf-c-form__helper-text">
                        ${msg("Flow used when logging out of this provider.")}
                    </p>
                </ak-form-element-horizontal>
            </div></ak-form-group
        >
    `;
}<|MERGE_RESOLUTION|>--- conflicted
+++ resolved
@@ -44,16 +44,10 @@
     return html`
         <ak-text-input
             name="name"
-<<<<<<< HEAD
-            label=${msg("Name")}
-            value=${ifDefined(provider.name)}
-            .errorMessages=${errors.name}
-=======
             label=${msg("Provider Name")}
             placeholder=${msg("Provider name...")}
             value=${ifDefined(provider?.name)}
             .errorMessages=${errors?.name}
->>>>>>> e85db7e8
             required
         >
         </ak-text-input>
