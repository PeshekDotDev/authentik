--- conflicted
+++ resolved
@@ -139,16 +139,10 @@
 }: OAuth2ProviderFormProps) {
     return html` <ak-text-input
             name="name"
-<<<<<<< HEAD
-            label=${msg("Name")}
-            value=${ifDefined(provider.name)}
-            .errorMessages=${errors.name}
-=======
             placeholder=${msg("Provider name...")}
             label=${msg("Provider Name")}
             value=${ifDefined(provider?.name)}
             .errorMessages=${errors?.name}
->>>>>>> e85db7e8
             required
         ></ak-text-input>
 
@@ -236,13 +230,9 @@
                 <ak-form-element-horizontal label=${msg("Signing Key")} name="signingKey">
                     <!-- NOTE: 'null' cast to 'undefined' on signingKey to satisfy Lit requirements -->
                     <ak-crypto-certificate-search
-<<<<<<< HEAD
-                        certificate=${ifDefined(provider.signingKey ?? undefined)}
-=======
                         label=${msg("Signing Key")}
                         placeholder=${msg("Select a signing key...")}
                         certificate=${ifPresent(provider?.signingKey)}
->>>>>>> e85db7e8
                         singleton
                     ></ak-crypto-certificate-search>
                     <p class="pf-c-form__helper-text">${msg("Key used to sign the tokens.")}</p>
@@ -250,13 +240,9 @@
                 <ak-form-element-horizontal label=${msg("Encryption Key")} name="encryptionKey">
                     <!-- NOTE: 'null' cast to 'undefined' on encryptionKey to satisfy Lit requirements -->
                     <ak-crypto-certificate-search
-<<<<<<< HEAD
-                        certificate=${ifDefined(provider.encryptionKey ?? undefined)}
-=======
                         label=${msg("Encryption Key")}
                         placeholder=${msg("Select an encryption key...")}
                         certificate=${ifPresent(provider?.encryptionKey)}
->>>>>>> e85db7e8
                     ></ak-crypto-certificate-search>
                     <p class="pf-c-form__helper-text">${msg("Key used to encrypt the tokens.")}</p>
                 </ak-form-element-horizontal>
