--- conflicted
+++ resolved
@@ -1,11 +1,7 @@
 {
     "_meta": {
         "hash": {
-<<<<<<< HEAD
-            "sha256": "7830a9bde580b67d4e39a7f51dbdcb93757eba7eee67842029c83ed1468ffafe"
-=======
-            "sha256": "5fce5772178e4bc782d7112fab658f5bbb21abb77bb93fc3c0a66e9db3a23a37"
->>>>>>> c180a521
+            "sha256": "a9d504f00ee8820017f26a4fda2938de456cb72b4bc2f8735fc8c6a6c615d46a"
         },
         "pipfile-spec": 6,
         "requires": {
@@ -138,11 +134,7 @@
                 "sha256:f2b68119050211139f21278166c9023d9251da84b500a4ccede4a4545d6a9514"
             ],
             "markers": "python_version >= '2.7' and python_version not in '3.0, 3.1, 3.2, 3.3, 3.4, 3.5'",
-<<<<<<< HEAD
-            "version": "==1.20.39"
-=======
             "version": "==1.20.40"
->>>>>>> c180a521
         },
         "cachetools": {
             "hashes": [
@@ -619,19 +611,11 @@
         },
         "ldap3": {
             "hashes": [
-<<<<<<< HEAD
-                "sha256:4139c91f0eef9782df7b77c8cbc6243086affcb6a8a249b768a9658438e5da59",
-                "sha256:8c949edbad2be8a03e719ba48bd6779f327ec156929562814b3e84ab56889c8c",
-                "sha256:c1df41d89459be6f304e0ceec4b00fdea533dbbcd83c802b1272dcdb94620b57",
-                "sha256:afc6fc0d01f02af82cd7bfabd3bbfd5dc96a6ae91e97db0a2dab8a0f1b436056",
-                "sha256:18c3ee656a6775b9b0d60f7c6c5b094d878d1d90fc03d56731039f0a4b546a91"
-=======
                 "sha256:18c3ee656a6775b9b0d60f7c6c5b094d878d1d90fc03d56731039f0a4b546a91",
                 "sha256:4139c91f0eef9782df7b77c8cbc6243086affcb6a8a249b768a9658438e5da59",
                 "sha256:8c949edbad2be8a03e719ba48bd6779f327ec156929562814b3e84ab56889c8c",
                 "sha256:afc6fc0d01f02af82cd7bfabd3bbfd5dc96a6ae91e97db0a2dab8a0f1b436056",
                 "sha256:c1df41d89459be6f304e0ceec4b00fdea533dbbcd83c802b1272dcdb94620b57"
->>>>>>> c180a521
             ],
             "index": "pypi",
             "version": "==2.9"
@@ -893,21 +877,6 @@
         },
         "pyasn1": {
             "hashes": [
-<<<<<<< HEAD
-                "sha256:fec3e9d8e36808a28efb59b489e4528c10ad0f480e57dcc32b4de5c9d8c9fdf3",
-                "sha256:39c7e2ec30515947ff4e87fb6f456dfc6e84857d34be479c9d4a4ba4bf46aa5d",
-                "sha256:0458773cfe65b153891ac249bcf1b5f8f320b7c2ce462151f8fa74de8934becf",
-                "sha256:e89bf84b5437b532b0803ba5c9a5e054d21fec423a89952a74f87fa2c9b7bce2",
-                "sha256:99fcc3c8d804d1bc6d9a099921e39d827026409a58f2a720dcdb89374ea0c776",
-                "sha256:6e7545f1a61025a4e58bb336952c5061697da694db1cae97b116e9c46abcf7c8",
-                "sha256:7ab8a544af125fb704feadb008c99a88805126fb525280b2270bb25cc1d78a12",
-                "sha256:78fa6da68ed2727915c4767bb386ab32cdba863caa7dbe473eaae45f9959da86",
-                "sha256:014c0e9976956a08139dc0712ae195324a75e142284d5f87f1a87ee1b068a359",
-                "sha256:03840c999ba71680a131cfaee6fab142e1ed9bbd9c693e285cc6aca0d555e576",
-                "sha256:08c3c53b75eaa48d71cf8c710312316392ed40899cb34710d092e96745a358b7",
-                "sha256:aef77c9fb94a3ac588e87841208bdec464471d9871bd5050a287cc9a475cd0ba",
-                "sha256:5c9414dcfede6e441f7e8f81b43b34e834731003427e5b09e4e00e3172a10f00"
-=======
                 "sha256:014c0e9976956a08139dc0712ae195324a75e142284d5f87f1a87ee1b068a359",
                 "sha256:03840c999ba71680a131cfaee6fab142e1ed9bbd9c693e285cc6aca0d555e576",
                 "sha256:0458773cfe65b153891ac249bcf1b5f8f320b7c2ce462151f8fa74de8934becf",
@@ -921,27 +890,11 @@
                 "sha256:aef77c9fb94a3ac588e87841208bdec464471d9871bd5050a287cc9a475cd0ba",
                 "sha256:e89bf84b5437b532b0803ba5c9a5e054d21fec423a89952a74f87fa2c9b7bce2",
                 "sha256:fec3e9d8e36808a28efb59b489e4528c10ad0f480e57dcc32b4de5c9d8c9fdf3"
->>>>>>> c180a521
             ],
             "version": "==0.4.8"
         },
         "pyasn1-modules": {
             "hashes": [
-<<<<<<< HEAD
-                "sha256:a50b808ffeb97cb3601dd25981f6b016cbb3d31fbf57a8b8a87428e6158d0c74",
-                "sha256:b80486a6c77252ea3a3e9b1e360bc9cf28eaac41263d173c032581ad2f20fe45",
-                "sha256:15b7c67fabc7fc240d87fb9aabf999cf82311a6d6fb2c70d00d3d0604878c811",
-                "sha256:0845a5582f6a02bb3e1bde9ecfc4bfcae6ec3210dd270522fee602365430c3f8",
-                "sha256:fe0644d9ab041506b62782e92b06b8c68cca799e1a9636ec398675459e031405",
-                "sha256:426edb7a5e8879f1ec54a1864f16b882c2837bfd06eee62f2c982315ee2473ed",
-                "sha256:a99324196732f53093a84c4369c996713eb8c89d360a496b599fb1a9c47fc3eb",
-                "sha256:c29a5e5cc7a3f05926aff34e097e84f8589cd790ce0ed41b67aed6857b26aafd",
-                "sha256:0fe1b68d1e486a1ed5473f1302bd991c1611d319bba158e98b106ff86e1d7199",
-                "sha256:65cebbaffc913f4fe9e4808735c95ea22d7a7775646ab690518c056784bc21b4",
-                "sha256:905f84c712230b2c592c19470d3ca8d552de726050d1d1716282a1f6146be65e",
-                "sha256:f39edd8c4ecaa4556e989147ebf219227e2cd2e8a43c7e7fcb1f1c18c5fd6a3d",
-                "sha256:cbac4bc38d117f2a49aeedec4407d23e8866ea4ac27ff2cf7fb3e5b570df19e0"
-=======
                 "sha256:0845a5582f6a02bb3e1bde9ecfc4bfcae6ec3210dd270522fee602365430c3f8",
                 "sha256:0fe1b68d1e486a1ed5473f1302bd991c1611d319bba158e98b106ff86e1d7199",
                 "sha256:15b7c67fabc7fc240d87fb9aabf999cf82311a6d6fb2c70d00d3d0604878c811",
@@ -955,7 +908,6 @@
                 "sha256:cbac4bc38d117f2a49aeedec4407d23e8866ea4ac27ff2cf7fb3e5b570df19e0",
                 "sha256:f39edd8c4ecaa4556e989147ebf219227e2cd2e8a43c7e7fcb1f1c18c5fd6a3d",
                 "sha256:fe0644d9ab041506b62782e92b06b8c68cca799e1a9636ec398675459e031405"
->>>>>>> c180a521
             ],
             "version": "==0.2.8"
         },
@@ -1588,17 +1540,6 @@
                 "sha256:37f927ea17cde7ae2d7baf832f8e80ce3777624554a653006c9144f8017fe410",
                 "sha256:762cb2bfad61f4ec8e2bdf452c7c267416f8c70dd9ecb1653fd0bbb01fa936e6"
             ],
-<<<<<<< HEAD
-            "markers": "python_version >= '3.5'",
-            "version": "==1.0.1"
-        },
-        "bumpversion": {
-            "hashes": [
-                "sha256:4ba55e4080d373f80177b4dabef146c07ce73c7d1377aabf9d3c3ae1f94584a6",
-                "sha256:4eb3267a38194d09f048a2179980bb4803701969bff2c85fa8f6d1ce050be15e"
-            ],
-=======
->>>>>>> c180a521
             "index": "pypi",
             "version": "==1.0.1"
         },
